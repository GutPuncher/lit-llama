--- conflicted
+++ resolved
@@ -1,9 +1,5 @@
 import torch
 
-<<<<<<< HEAD
-
-=======
->>>>>>> 14a40ae6
 @torch.no_grad()
 def test_rope(lit_llama, orig_llama) -> None:
     bs, seq_len, n_head, n_embed = 1, 6, 2, 8
