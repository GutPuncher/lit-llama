"""
Instruction-tuning with LLaMA-Adapter on the Alpaca dataset following the paper

LLaMA-Adapter: Efficient Fine-tuning of Language Models with Zero-init Attention
https://arxiv.org/abs/2303.16199

This script runs on a single GPU by default. You can adjust the `micro_batch_size` to fit your GPU memory.
You can finetune within 1 hour as done in the original paper using DeepSpeed Zero-2 on 8 A100 GPUs by setting the
devices variable to `devices = 8` and `micro_batch_size = 8` (or higher).

Note: If you run into a CUDA error "Expected is_sm80 to be true, but got false", uncomment the line
`torch.backends.cuda.enable_flash_sdp(False)` in the script below (see https://github.com/Lightning-AI/lit-llama/issues/101).
"""
import os
import time
from pathlib import Path
import shutil

import lightning as L
import numpy as np
import torch
import torch._dynamo

from generate import generate
from lit_llama.adapter import LLaMA, LLaMAConfig, mark_only_adapter_as_trainable, adapter_state_from_state_dict
from lit_llama.tokenizer import Tokenizer
from scripts.prepare_alpaca import generate_prompt
from lightning.fabric.strategies import DeepSpeedStrategy


eval_interval = 600
save_interval = 1000
eval_iters = 100
log_interval = 1
<<<<<<< HEAD
devices = 2
=======
devices = 1
>>>>>>> 14a40ae6

# Hyperparameters
learning_rate = 9e-3
batch_size = 64 / devices
<<<<<<< HEAD
micro_batch_size = 2
=======
micro_batch_size = 4
>>>>>>> 14a40ae6
gradient_accumulation_steps = batch_size // micro_batch_size
epoch_size = 50000  # train dataset size
num_epochs = 5
max_iters = num_epochs * epoch_size // devices
weight_decay = 0.02
block_size = 512
warmup_steps = epoch_size * 2 // micro_batch_size // devices  # 2 epochs

ds_config = {
    "train_micro_batch_size_per_gpu": micro_batch_size,
    "gradient_accumulation_steps": gradient_accumulation_steps,
    "zero_optimization": {"stage": 2},
}


def main(
    data_dir: str = "data/alpaca", 
    pretrained_path: str = "checkpoints/lit-llama/7B/lit-llama.pth",
    out_dir: str = "out/adapter/alpaca",
):

    fabric = L.Fabric(
        accelerator="cuda", 
        devices=devices, 
        strategy=(DeepSpeedStrategy(config=ds_config) if devices > 1 else "auto"), 
        precision="bf16-mixed",
    )
    fabric.launch()
    fabric.seed_everything(1337 + fabric.global_rank)

    if fabric.global_rank == 0:
        os.makedirs(out_dir, exist_ok=True)

    train_data, val_data = load_datasets(data_dir=data_dir)

    config = LLaMAConfig(block_size=block_size, complex_rope=False)

    if not os.path.isfile(pretrained_path):
        raise FileNotFoundError(
            f"Can't find the pretrained weights at {pretrained_path}."
            " Please follow the instructions in the README to download them."
        )
    checkpoint = torch.load(pretrained_path)

    with fabric.device:
        torch.set_default_tensor_type(torch.HalfTensor)
        model = LLaMA(config).bfloat16()
        torch.set_default_tensor_type(torch.FloatTensor)
        # strict=False because missing keys due to adapter weights not containted in state dict
        model.load_state_dict(checkpoint, strict=False)
    
    mark_only_adapter_as_trainable(model)

    num_params = sum([p.numel() for p in model.parameters() if p.requires_grad])
    fabric.print(f"Number of trainable parameters: {num_params}")

   
    optimizer = torch.optim.AdamW(model.parameters(), lr=learning_rate, weight_decay=weight_decay)
    model, optimizer = fabric.setup(model, optimizer)
<<<<<<< HEAD

    torch._dynamo.config.verbose = True
    model = torch.compile(model)


    train(fabric, model, optimizer, train_data, val_data)
=======
    train(fabric, model, optimizer, train_data, val_data, out_dir)
>>>>>>> 14a40ae6

    # Save the final checkpoint at the end of training
    save_model_checkpoint(fabric, model, os.path.join(out_dir, "lit-llama-adapter-finetuned.pth"))


def train(
    fabric: L.Fabric,
    model: torch.nn.Module,
    optimizer: torch.optim.Optimizer,
    train_data: np.ndarray,
    val_data: np.ndarray,
    out_dir: str,
) -> None:
    """The training loop.

    Loosely based on the nanoGPT implementation: https://github.com/karpathy/nanoGPT.
    """
    step_count = 0

    for iter_num in range(max_iters):

        if step_count <= warmup_steps:
            # linear warmup
            lr = learning_rate * step_count / warmup_steps
            for param_group in optimizer.param_groups:
                param_group['lr'] = lr

        t0 = time.time()

        input_ids, targets = get_batch(fabric, train_data)
        logits = model(input_ids)
        loss = loss_fn(logits, targets)
        with fabric.no_backward_sync(model, enabled=((iter_num + 1) % gradient_accumulation_steps != 0)):
            fabric.backward(loss / gradient_accumulation_steps)

        if (iter_num + 1) % gradient_accumulation_steps == 0:
            optimizer.step()
            optimizer.zero_grad()
            step_count += 1
                
            if step_count % eval_interval == 0:
                val_loss = validate(fabric, model, val_data)
                fabric.print(f"step {iter_num}: val loss {val_loss:.4f}")
                fabric.barrier()

            if step_count % save_interval == 0:
                print(f"Saving adapter weights to {out_dir}")
                # TODO: Provide a function/script to merge the adapter weights with pretrained weights
                save_model_checkpoint(fabric, model, os.path.join(out_dir, f"iter-{iter_num:06d}.pth"))

        dt = time.time() - t0
        if iter_num % log_interval == 0:
            fabric.print(f"iter {iter_num}: loss {loss.item():.4f}, time: {dt*1000:.2f}ms")


def generate_response(model, instruction, input=""):
    tokenizer = Tokenizer("checkpoints/lit-llama/tokenizer.model")
    sample = {"instruction": instruction, "input": input}
    prompt = generate_prompt(sample)
    encoded = tokenizer.encode(prompt, bos=True, eos=False, device=model.device)

    output = generate(
        model,
        idx=encoded,
        max_seq_length=block_size,
        max_new_tokens=100,
        temperature=0.8,
    )
    output = tokenizer.decode(output)
    return output # output.split("### Response:")[1].strip()


@torch.no_grad()
def validate(fabric: L.Fabric, model: torch.nn.Module, val_data: np.ndarray) -> torch.Tensor:
    fabric.print("Validating ...")
    model.eval()
    losses = torch.zeros(eval_iters)
    for k in range(eval_iters):
        input_ids, targets = get_batch(fabric, val_data)
        logits = model(input_ids)
        loss = loss_fn(logits, targets)
        losses[k] = loss.item()
    val_loss = losses.mean()

    # produce an example:
    instruction = "Recommend a movie for me to watch during the weekend and explain the reason."
    output = generate_response(model, instruction)
    fabric.print(instruction)
    fabric.print(output)

    model.train()
    return val_loss.item()

def loss_fn(logits, targets):
    # shift the targets such that output n predicts token n+1
    logits = logits[..., :-1, :].contiguous()
    targets = targets[..., 1:].contiguous()
    loss = torch.nn.functional.cross_entropy(logits.view(-1, logits.size(-1)), targets.view(-1), ignore_index=-1)
    return loss
    

def get_batch(fabric: L.Fabric, data: list):
    ix = torch.randint(len(data), (micro_batch_size,))

    input_ids = [data[i]["input_ids"].type(torch.int64) for i in ix]
    labels = [data[i]["labels"].type(torch.int64) for i in ix]

    # max_len = max(len(s) for s in input_ids)
    max_len = block_size

    def pad_right(x, pad_id):
        # pad right based on the longest sequence
        n = max_len - len(x)
        return torch.cat((x, torch.full((n,), pad_id, dtype=x.dtype)))

    x = torch.stack([pad_right(x, pad_id=0) for x in input_ids])
    y = torch.stack([pad_right(x, pad_id=-1) for x in labels])
    x, y = fabric.to_device((x.pin_memory(), y.pin_memory()))
    return x, y


def load_datasets(data_dir):
    train_data = torch.load(os.path.join(data_dir, "train.pt"))
    val_data = torch.load(os.path.join(data_dir, "test.pt"))
    return train_data, val_data


def save_model_checkpoint(fabric, model, file_path):
    file_path = Path(file_path)

    if isinstance(fabric.strategy, DeepSpeedStrategy):
        from deepspeed.utils.zero_to_fp32 import get_fp32_state_dict_from_zero_checkpoint

        tmp_path = file_path.with_suffix(".tmp")
        fabric.save(tmp_path, {"model": model})
        fabric.barrier()
        if fabric.global_rank == 0:
            # Create a consolidated checkpoint with the same name next to the deepspeed checkpoint
            # and only keep the adapter weights
            state_dict = get_fp32_state_dict_from_zero_checkpoint(tmp_path)
            state_dict = adapter_state_from_state_dict(state_dict)
            torch.save(state_dict, file_path)
            shutil.rmtree(tmp_path)
    else:
        state_dict = adapter_state_from_state_dict(model.state_dict())
        if fabric.global_rank == 0:
            torch.save(state_dict, file_path)
        fabric.barrier()


if __name__ == "__main__":
    # Uncomment this line if you see an error: "Expected is_sm80 to be true, but got false"
    # torch.backends.cuda.enable_flash_sdp(False)
    torch.set_float32_matmul_precision("high")

    from jsonargparse.cli import CLI

    CLI(main)<|MERGE_RESOLUTION|>--- conflicted
+++ resolved
@@ -32,20 +32,12 @@
 save_interval = 1000
 eval_iters = 100
 log_interval = 1
-<<<<<<< HEAD
-devices = 2
-=======
 devices = 1
->>>>>>> 14a40ae6
 
 # Hyperparameters
 learning_rate = 9e-3
 batch_size = 64 / devices
-<<<<<<< HEAD
-micro_batch_size = 2
-=======
 micro_batch_size = 4
->>>>>>> 14a40ae6
 gradient_accumulation_steps = batch_size // micro_batch_size
 epoch_size = 50000  # train dataset size
 num_epochs = 5
@@ -105,16 +97,11 @@
    
     optimizer = torch.optim.AdamW(model.parameters(), lr=learning_rate, weight_decay=weight_decay)
     model, optimizer = fabric.setup(model, optimizer)
-<<<<<<< HEAD
 
     torch._dynamo.config.verbose = True
     model = torch.compile(model)
 
-
-    train(fabric, model, optimizer, train_data, val_data)
-=======
     train(fabric, model, optimizer, train_data, val_data, out_dir)
->>>>>>> 14a40ae6
 
     # Save the final checkpoint at the end of training
     save_model_checkpoint(fabric, model, os.path.join(out_dir, "lit-llama-adapter-finetuned.pth"))
